import rioxarray

import pandas as pd
import numpy as np
import xarray as xr

from pathlib import Path
from typing import List
from rasterio._err import CPLE_AppDefinedError
from pandas.core.tools.datetimes import DateParseError

from spectral_recovery.enums import BandCommon, Index

DATETIME_FREQ = "YS"
REQ_DIMS = ["band", "time", "y", "x"]


def read_and_stack_tifs(
    path_to_tifs: List[str],
    path_to_mask: str = None,
):
    """Reads and stacks a list of tifs into a 4D DataArray.

    The returned DataArray will have dimensions: 'time', 'band', 'y', and 'x'. The
    'band' dimension coordinates will be either enums.Index or enums.BandCommon types, and 'time' dimension
    will be datetime objected enabled with the '.dt' accessor.

    Parameters
    ----------
    path_to_tifs : list of str,
    per_year : bool, optional
    per_band : bool, optional
    path_to_mask : str, optional

    Returns
    -------
    stacked_data : xr.DataArray

    """
    image_dict = {}
    for file in path_to_tifs:
        with rioxarray.open_rasterio(Path(file), chunks="auto") as data:
            image_dict[Path(file).stem] = data
    try:
        time_keys = []
        for filename in image_dict.keys():
            time_keys.append(pd.to_datetime(filename))
    except DateParseError:
        # TODO: add more information here for users. Either link to additional docs or make error message more descriptive.
        raise ValueError(
            f"TIF filenames must be in format 'YYYY' but recived: '{filename}'"
        ) from None
    stacked_data = _stack_bands(image_dict.values(), time_keys, dim_name="time")
    band_names = _to_band_or_index(stacked_data.attrs["long_name"])
    stacked_data = stacked_data.assign_coords(band=list(band_names.values()))

<<<<<<< HEAD
    if per_year:
        try:
            time_keys = [pd.to_datetime(filename) for filename in image_dict.keys()]
        except ValueError:
            # TODO: add more information here for users. Either link to additional docs or make error message more descriptive.
            raise ValueError(
                "Cannot stack tifs because per_year=True but filenames of TIFs are not"
                " in 'YYYY.tif' format."
            ) from None
        stacked_data = _stack_bands(image_dict.values(), time_keys, dim_name="time")
        band_names = _to_band_or_index(stacked_data.attrs["long_name"])
        stacked_data = stacked_data.assign_coords(band=list(band_names.values()))

    if per_band:
        if not start_year and not end_year:
            raise ValueError(
                "Cannot stack tifs because per_band=True but start_year and end_year"
                " are not provided. Start and end years of the timeseries must be"
                " defined because it cannot be assumed from the TIFs."
            )

        try:
            band_keys = _to_band_or_index(image_dict.keys())
            image_dict = {band_keys[key]: value for key, value in image_dict.items()}
        except ValueError:
            # TODO: add accepted values to error message and direct user to documentation
            raise ValueError(
                "Cannot stack bands because per_band=True but filenames of TIFs"
                " are not recognized common band name or index acronym."
            ) from None

        for key, data in image_dict.items():
            image_dict[key] = data.rename({"band": "time"})
            stacked_data = _stack_bands(
                image_dict.values(), image_dict.keys(), dim_name="band"
            )

        stacked_data = stacked_data.assign_coords(
            time=(pd.date_range(start=start_year, end=end_year, freq=DATETIME_FREQ))
        )
=======
>>>>>>> 0c05471f
    # TODO: catch missing dimension error here
    stacked_data = stacked_data.transpose(*REQ_DIMS)
    stacked_data = stacked_data.sortby("time")

    if path_to_mask is not None:
        with rioxarray.open_rasterio(Path(path_to_mask), chunks="auto") as mask:
            stacked_data = _mask_stack(stacked_data, mask)

    return stacked_data


def _to_band_or_index(names_list: List[str]):
    valid_names_mapping = {}
    for name in names_list:
        try:
            val = BandCommon(name.upper())
            valid_names_mapping[name] = val
            continue
        except ValueError:
            pass
        try:
            val = Index(name.upper())
            valid_names_mapping[name] = val
        except ValueError:
            # TODO: add accepted values to error message and direct user to documentation
            raise ValueError
    return valid_names_mapping


def _stack_bands(bands, names, dim_name):
    """Stack 3D image stacks to create 4D image stack"""
    # TODO: handle band dimension/coordinate errors
    stacked_bands = xr.concat(bands, dim=pd.Index(names, name=dim_name))
    return stacked_bands


def _mask_stack(stack: xr.DataArray, mask: xr.DataArray, fill=np.nan):
    """Mask a ND stack with 2D mask"""
    # TODO: should this allow more than 2D mask?
    if len(mask.dims) != 2:
        raise ValueError(f"Mask must be 2D but {len(mask.dims)}D mask provided.")
    masked_stack = stack.where(mask, fill)
    return masked_stack


def metrics_to_tifs(
    metrics_array: xr.DataArray,
    out_dir: str,
):
    # NOTE: out_raster MUST be all null otherwise merging of rasters will fail
    out_raster = xr.full_like(metrics_array[0, 0, :, :], np.nan)
    for metric in metrics_array["metric"].values:
        xa_dataset = xr.Dataset()
        for band in metrics_array["band"].values:
            out_metric = metrics_array.sel(metric=metric, band=band)

            merged = out_metric.combine_first(out_raster)
            xa_dataset[str(band)] = merged
            try:
                filename = f"{out_dir}/{str(metric)}.tif"
                xa_dataset.rio.to_raster(raster_path=filename)
            # TODO: don't except on an error hidden from API users...
            except CPLE_AppDefinedError as exc:
                raise PermissionError(
                    f"Permission denied to overwrite {filename}. Is the existing TIF open in an"
                    " application (e.g QGIS)? If so, try closing it before your"
                    " next run to avoid this error."
                ) from None
    return<|MERGE_RESOLUTION|>--- conflicted
+++ resolved
@@ -46,7 +46,6 @@
         for filename in image_dict.keys():
             time_keys.append(pd.to_datetime(filename))
     except DateParseError:
-        # TODO: add more information here for users. Either link to additional docs or make error message more descriptive.
         raise ValueError(
             f"TIF filenames must be in format 'YYYY' but recived: '{filename}'"
         ) from None
@@ -54,49 +53,6 @@
     band_names = _to_band_or_index(stacked_data.attrs["long_name"])
     stacked_data = stacked_data.assign_coords(band=list(band_names.values()))
 
-<<<<<<< HEAD
-    if per_year:
-        try:
-            time_keys = [pd.to_datetime(filename) for filename in image_dict.keys()]
-        except ValueError:
-            # TODO: add more information here for users. Either link to additional docs or make error message more descriptive.
-            raise ValueError(
-                "Cannot stack tifs because per_year=True but filenames of TIFs are not"
-                " in 'YYYY.tif' format."
-            ) from None
-        stacked_data = _stack_bands(image_dict.values(), time_keys, dim_name="time")
-        band_names = _to_band_or_index(stacked_data.attrs["long_name"])
-        stacked_data = stacked_data.assign_coords(band=list(band_names.values()))
-
-    if per_band:
-        if not start_year and not end_year:
-            raise ValueError(
-                "Cannot stack tifs because per_band=True but start_year and end_year"
-                " are not provided. Start and end years of the timeseries must be"
-                " defined because it cannot be assumed from the TIFs."
-            )
-
-        try:
-            band_keys = _to_band_or_index(image_dict.keys())
-            image_dict = {band_keys[key]: value for key, value in image_dict.items()}
-        except ValueError:
-            # TODO: add accepted values to error message and direct user to documentation
-            raise ValueError(
-                "Cannot stack bands because per_band=True but filenames of TIFs"
-                " are not recognized common band name or index acronym."
-            ) from None
-
-        for key, data in image_dict.items():
-            image_dict[key] = data.rename({"band": "time"})
-            stacked_data = _stack_bands(
-                image_dict.values(), image_dict.keys(), dim_name="band"
-            )
-
-        stacked_data = stacked_data.assign_coords(
-            time=(pd.date_range(start=start_year, end=end_year, freq=DATETIME_FREQ))
-        )
-=======
->>>>>>> 0c05471f
     # TODO: catch missing dimension error here
     stacked_data = stacked_data.transpose(*REQ_DIMS)
     stacked_data = stacked_data.sortby("time")
