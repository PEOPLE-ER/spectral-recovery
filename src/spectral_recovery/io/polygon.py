import geopandas as gpd
import pandas as pd


# TODO: allow users to pass attribute col names for date cols
def read_restoration_polygons(path: str):
    """Read restoration polygons

    A loose wrapper of the geopandas.read_file function. If
    check_dates=True then this function will check that the
    vector file at path contains 2 or 4 columns containing
    str or int values (the restoration site dates).

    Parameters
    ----------
    path : str
        path to restoration polygon vector file
    ignore_dates : bool, optional
        flag indicating whether function will
        check for dates in vector file's attribute table

    """
    # Read the vector file and check there is only one polygon
    restoration_polygons = gpd.read_file(path)
    if len(restoration_polygons.index) > 1:
        raise ValueError(
<<<<<<< HEAD
            f"Only one restoration polygon is currently supported ({len(restoration_polygons.index)} provided)"
=======
            "Only one restoration polygon is currently supported"
            f" ({len(restoration_polygons.index)} provided)"
>>>>>>> 43b4fa08
        )

    # Look at the dates within the geodataframe (data from attribute table)
    dates_frame = pd.DataFrame(restoration_polygons.drop(columns="geometry"))
    if len(dates_frame.columns) < 2:
        raise ValueError(
<<<<<<< HEAD
            f"Attribute table must have at least 2 columns containing disturbance start year and restoration start year ({len(dates_frame.columns)} column given)"
=======
            "Attribute table must have at least 2 columns containing disturbance start"
            f" year and restoration start year ({len(dates_frame.columns)} column"
            " given)"
>>>>>>> 43b4fa08
        )
    # Check that years are either str or int types
    types = dates_frame.dtypes
    for column_name, data_type in types.items():
        if data_type != "int64":
            raise ValueError(
<<<<<<< HEAD
                f"Date fields must be type int (given {data_type} in field {column_name})"
=======
                f"Date fields must be type int (given {data_type} in field"
                f" {column_name})"
>>>>>>> 43b4fa08
            )
    # Check that the dates make sense
    if dates_frame.iloc[:, 0][0] >= dates_frame.iloc[:, 1][0]:
        raise ValueError(
<<<<<<< HEAD
            f"Disturbance year cannot be greater than or equal to the restoration year ({dates_frame.iloc[:,0][0]} >= {dates_frame.iloc[:,0][0]})"
=======
            "Disturbance year cannot be greater than or equal to the restoration year"
            f" ({dates_frame.iloc[:,0][0]} >= {dates_frame.iloc[:,0][0]})"
>>>>>>> 43b4fa08
        )
    if len(dates_frame.columns) > 2:
        try:
            if dates_frame.iloc[:, 2][0] >= dates_frame.iloc[:, 3][0]:
                raise ValueError(
<<<<<<< HEAD
                    f"Reference start year cannot be greater than or equal to the reference end year ({dates_frame.iloc[:,0][0]} >= {dates_frame.iloc[:,0][0]})"
                )
        except IndexError:
            raise ValueError(
                f"Attribute table must have exactly 2 or 4 columns for dates ({len(dates_frame.columns)} given)"
=======
                    "Reference start year cannot be greater than or equal to the"
                    f" reference end year ({dates_frame.iloc[:,0][0]} >="
                    f" {dates_frame.iloc[:,0][0]})"
                )
        except IndexError:
            raise ValueError(
                "Attribute table must have exactly 2 or 4 columns for dates"
                f" ({len(dates_frame.columns)} given)"
>>>>>>> 43b4fa08
            )

    return restoration_polygons


def read_reference_polygons(path: str):
    """Read reference polygons

    A loose wrapper of the geopandas.read_file function. If
    check_dates=True then this function will check that the
    vector file at path contains 2 or 4 columns containing
    str or int values (the restoration site dates)

    Parameters
    ----------
    path : str
        path to restoration polygon vector file
    ignore_dates : bool, optional
        flag indicating whether function will
        check for dates in vector file's attribute table

    """
    reference_polygons = gpd.read_file(path)

    dates_frame = pd.DataFrame(reference_polygons.drop(columns="geometry"))
    types = dates_frame.dtypes
    for column_name, data_type in types.items():
        if data_type != "int64" and data_type != "object":
            raise ValueError(
<<<<<<< HEAD
                f"Date fields must be type str or int (given {data_type} in field {column_name})"
            )
    if len(dates_frame.columns) != 2:
        raise ValueError(
            f"Attribute table must contain 2 columns with reference start year and reference end year ({len(dates_frame.columns)} column(s) given)"
=======
                f"Date fields must be type str or int (given {data_type} in field"
                f" {column_name})"
            )
    if len(dates_frame.columns) != 2:
        raise ValueError(
            "Attribute table must contain 2 columns with reference start year and"
            f" reference end year ({len(dates_frame.columns)} column(s) given)"
>>>>>>> 43b4fa08
        )
    types = dates_frame.dtypes
    for column_name, data_type in types.items():
        if data_type != "int64":
            raise ValueError(
<<<<<<< HEAD
                f"Date fields must be type int (given {data_type} in field {column_name})"
=======
                f"Date fields must be type int (given {data_type} in field"
                f" {column_name})"
>>>>>>> 43b4fa08
            )

    for column_name in dates_frame.columns:
        unique_values = dates_frame[column_name].nunique()
        if unique_values != 1:
            raise ValueError(
<<<<<<< HEAD
                "All date fields (start and end years) must be the same for each polygon"
=======
                "All date fields (start and end years) must be the same for each"
                " polygon"
>>>>>>> 43b4fa08
            )

    if (dates_frame.iloc[:, 0] >= dates_frame.iloc[:, 1]).all():
        raise ValueError(
<<<<<<< HEAD
            f"Reference start year cannot be greater than reference end year ({dates_frame.iloc[:,0][0]} >= {dates_frame.iloc[:,0][0]})"
=======
            "Reference start year cannot be greater than reference end year"
            f" ({dates_frame.iloc[:,0][0]} >= {dates_frame.iloc[:,0][0]})"
>>>>>>> 43b4fa08
        )

    return reference_polygons<|MERGE_RESOLUTION|>--- conflicted
+++ resolved
@@ -24,59 +24,36 @@
     restoration_polygons = gpd.read_file(path)
     if len(restoration_polygons.index) > 1:
         raise ValueError(
-<<<<<<< HEAD
-            f"Only one restoration polygon is currently supported ({len(restoration_polygons.index)} provided)"
-=======
             "Only one restoration polygon is currently supported"
             f" ({len(restoration_polygons.index)} provided)"
->>>>>>> 43b4fa08
         )
 
     # Look at the dates within the geodataframe (data from attribute table)
     dates_frame = pd.DataFrame(restoration_polygons.drop(columns="geometry"))
     if len(dates_frame.columns) < 2:
         raise ValueError(
-<<<<<<< HEAD
-            f"Attribute table must have at least 2 columns containing disturbance start year and restoration start year ({len(dates_frame.columns)} column given)"
-=======
             "Attribute table must have at least 2 columns containing disturbance start"
             f" year and restoration start year ({len(dates_frame.columns)} column"
             " given)"
->>>>>>> 43b4fa08
         )
     # Check that years are either str or int types
     types = dates_frame.dtypes
     for column_name, data_type in types.items():
         if data_type != "int64":
             raise ValueError(
-<<<<<<< HEAD
-                f"Date fields must be type int (given {data_type} in field {column_name})"
-=======
                 f"Date fields must be type int (given {data_type} in field"
                 f" {column_name})"
->>>>>>> 43b4fa08
             )
     # Check that the dates make sense
     if dates_frame.iloc[:, 0][0] >= dates_frame.iloc[:, 1][0]:
         raise ValueError(
-<<<<<<< HEAD
-            f"Disturbance year cannot be greater than or equal to the restoration year ({dates_frame.iloc[:,0][0]} >= {dates_frame.iloc[:,0][0]})"
-=======
             "Disturbance year cannot be greater than or equal to the restoration year"
             f" ({dates_frame.iloc[:,0][0]} >= {dates_frame.iloc[:,0][0]})"
->>>>>>> 43b4fa08
         )
     if len(dates_frame.columns) > 2:
         try:
             if dates_frame.iloc[:, 2][0] >= dates_frame.iloc[:, 3][0]:
                 raise ValueError(
-<<<<<<< HEAD
-                    f"Reference start year cannot be greater than or equal to the reference end year ({dates_frame.iloc[:,0][0]} >= {dates_frame.iloc[:,0][0]})"
-                )
-        except IndexError:
-            raise ValueError(
-                f"Attribute table must have exactly 2 or 4 columns for dates ({len(dates_frame.columns)} given)"
-=======
                     "Reference start year cannot be greater than or equal to the"
                     f" reference end year ({dates_frame.iloc[:,0][0]} >="
                     f" {dates_frame.iloc[:,0][0]})"
@@ -85,7 +62,6 @@
             raise ValueError(
                 "Attribute table must have exactly 2 or 4 columns for dates"
                 f" ({len(dates_frame.columns)} given)"
->>>>>>> 43b4fa08
             )
 
     return restoration_polygons
@@ -115,13 +91,6 @@
     for column_name, data_type in types.items():
         if data_type != "int64" and data_type != "object":
             raise ValueError(
-<<<<<<< HEAD
-                f"Date fields must be type str or int (given {data_type} in field {column_name})"
-            )
-    if len(dates_frame.columns) != 2:
-        raise ValueError(
-            f"Attribute table must contain 2 columns with reference start year and reference end year ({len(dates_frame.columns)} column(s) given)"
-=======
                 f"Date fields must be type str or int (given {data_type} in field"
                 f" {column_name})"
             )
@@ -129,40 +98,27 @@
         raise ValueError(
             "Attribute table must contain 2 columns with reference start year and"
             f" reference end year ({len(dates_frame.columns)} column(s) given)"
->>>>>>> 43b4fa08
         )
     types = dates_frame.dtypes
     for column_name, data_type in types.items():
         if data_type != "int64":
             raise ValueError(
-<<<<<<< HEAD
-                f"Date fields must be type int (given {data_type} in field {column_name})"
-=======
                 f"Date fields must be type int (given {data_type} in field"
                 f" {column_name})"
->>>>>>> 43b4fa08
             )
 
     for column_name in dates_frame.columns:
         unique_values = dates_frame[column_name].nunique()
         if unique_values != 1:
             raise ValueError(
-<<<<<<< HEAD
-                "All date fields (start and end years) must be the same for each polygon"
-=======
                 "All date fields (start and end years) must be the same for each"
                 " polygon"
->>>>>>> 43b4fa08
             )
 
     if (dates_frame.iloc[:, 0] >= dates_frame.iloc[:, 1]).all():
         raise ValueError(
-<<<<<<< HEAD
             f"Reference start year cannot be greater than reference end year ({dates_frame.iloc[:,0][0]} >= {dates_frame.iloc[:,0][0]})"
-=======
             "Reference start year cannot be greater than reference end year"
-            f" ({dates_frame.iloc[:,0][0]} >= {dates_frame.iloc[:,0][0]})"
->>>>>>> 43b4fa08
         )
 
     return reference_polygons