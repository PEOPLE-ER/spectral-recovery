--- conflicted
+++ resolved
@@ -46,20 +46,9 @@
 
 
     """
-<<<<<<< HEAD
     post_rest = [
         date >= pd.to_datetime(rest_start) for date in image_stack.coords["time"].values
     ]
-=======
-    dist_start = str((int(rest_start) - 1))
-    pre_rest = [
-        date < pd.to_datetime(dist_start) for date in image_stack.coords["time"].values
-    ]
-    post_rest = [
-        date >= pd.to_datetime(dist_start) for date in image_stack.coords["time"].values
-    ]
-    pre_rest_avg = image_stack.sel(time=pre_rest).mean(dim=["y", "x"])
->>>>>>> e4a043dd
     post_rest_max = image_stack.sel(time=post_rest).max(dim=["y", "x"])
 
     return post_rest_max / ((percent / 100) * recovery_target)
@@ -133,8 +122,8 @@
     """
     rest_post_t = str(int(rest_start) + timestep)
     dNBR = (
-        restoration_stack.sel(time=rest_post_t).drop_vars("time")
-        - restoration_stack.sel(time=rest_start).drop_vars("time")
+        image_stack.sel(time=rest_post_t).drop_vars("time")
+        - image_stack.sel(time=rest_start).drop_vars("time")
     ).squeeze("time")
     return dNBR
 
@@ -164,24 +153,4 @@
             - image_stack.sel(time=dist_end).drop_vars("time")
         )
     ).squeeze("time")
-    return RI
-
-
-@maintain_rio_attrs
-def NBRRegrowth(
-    image_stack: xr.DataArray,
-    rest_start: str,
-    time_interval: int,
-):
-    raise NotImplementedError
-    rest_post_5 = str(int(rest_start) + 5)
-    interval_end = str(int(rest_start) + time_interval)
-    interval_dates = [
-        ((date < pd.to_datetime(interval_end)) and date > pd.to_datetime(rest_start))
-        for date in image_stack.coords["time"].values
-    ]
-    interval_avg = image_stack.sel(time=interval_dates).mean(dim=["y", "x"])
-    # NOTE: no averaging happening because multi-year disturbances are not implemented yet
-    dist_avg = image_stack.sel(time=rest_start).mean(dim=["y", "x"])
-
-    return+    return RI