"""Methods for computing recovery metrics."""
from typing import Dict, List

from typing import Dict, List

import xarray as xr
import numpy as np
import pandas as pd
import geopandas as gpd

from spectral_recovery._utils import maintain_rio_attrs
from spectral_recovery.restoration import RestorationArea
from spectral_recovery.indices import compute_indices
from spectral_recovery.targets import MedianTarget


NEG_TIMESTEP_MSG = "timestep cannot be negative."
VALID_PERC_MSP = "percent must be between 0 and 100."
METRIC_FUNCS = {}


def register_metric(f):
    """Add function and name to global name/func dict"""
    METRIC_FUNCS[f.__name__] = f
    return f


@maintain_rio_attrs
def compute_metrics(
    timeseries_data: xr.DataArray,
    restoration_polygons: gpd.GeoDataFrame,
    metrics: List[str],
    indices: List[str],
    reference_polygons: gpd.GeoDataFrame = None,
    index_constants: Dict[str, int] = {},
    timestep: int = 5,
    percent_of_target: int = 80,
    recovery_target_method=MedianTarget(scale="polygon"),
):
    indices_stack = compute_indices(
        image_stack=timeseries_data, indices=indices, constants=index_constants
    )
    restoration_area = RestorationArea(
        restoration_polygon=restoration_polygons,
        reference_polygons=reference_polygons,
        composite_stack=indices_stack,
        recovery_target_method=recovery_target_method,
    )
    m_results = []
    for m in metrics:
        try:
            m_func = METRIC_FUNCS[m.lower()]
        except KeyError:
            raise ValueError(f"{m} is not a valid metric choice!")
        m_results.append(
            m_func(
                ra=restoration_area,
                params={
                    "timestep": timestep,
                    "percent_of_target": percent_of_target,
<<<<<<< HEAD
                }
            ).assign_coords({"metric" : m})
=======
                },
            ).assign_coords({"metric": m})
>>>>>>> 43b4fa08
        )

    metrics = xr.concat(m_results, "metric")

    return metrics


@register_metric
<<<<<<< HEAD
def dnbr(
    ra: RestorationArea,
    params: Dict = {"timestep": 5}
) -> xr.DataArray:
=======
def dnbr(ra: RestorationArea, params: Dict = {"timestep": 5}) -> xr.DataArray:
>>>>>>> 43b4fa08
    """Per-pixel dNBR.

    The absolute change in a spectral index’s value at a point in the
    restoration monitoring window from the start of the restoration monitoring
    window. The default is the change that has occurred 5 years into the
    restoration from the start of the restoration.

    Parameters
    ----------
    ra : RestorationArea
        The restoration area to compute dnbr for.
<<<<<<< HEAD
    params : Dict 
=======
    params : Dict
>>>>>>> 43b4fa08
        Parameters to customize metric computation. dnbr uses
        the 'timestep' parameter with default = {"timestep": 5}

    Returns
    -------
    dnbr_v : xr.DataArray
        DataArray containing the dNBR value for each pixel.

    """
    if params["timestep"] < 0:
        raise ValueError(NEG_TIMESTEP_MSG)

    rest_post_t = str(int(ra.restoration_start) + params["timestep"])
    if rest_post_t > ra.timeseries_end:
        raise ValueError(
<<<<<<< HEAD
            f"timestep={params['timestep']}, but {ra.restoration_start}+{params['timestep']}={rest_post_t} not"
            f" within time coordinates: {ra.restoration_image_stack.coords['time'].values}. "
=======
            f"timestep={params['timestep']}, but"
            f" {ra.restoration_start}+{params['timestep']}={rest_post_t} not within"
            f" time coordinates: {ra.restoration_image_stack.coords['time'].values}. "
>>>>>>> 43b4fa08
        ) from None

    dnbr_v = (
        ra.restoration_image_stack.sel(time=rest_post_t).drop_vars("time")
        - ra.restoration_image_stack.sel(time=ra.restoration_start).drop_vars("time")
    ).squeeze("time")

    return dnbr_v


@register_metric
<<<<<<< HEAD
def yryr(
    ra: RestorationArea,
    params: Dict = {"timestep": 5}
):
=======
def yryr(ra: RestorationArea, params: Dict = {"timestep": 5}):
>>>>>>> 43b4fa08
    """Per-pixel YrYr.

    The average annual recovery rate relative to a fixed time interval
    during the restoration monitoring window. The default is the first 5
    years of the restoration window, however this can be changed by specifying
    the parameter `timestep`.

    Parameters
    ----------
    ra : RestorationArea
        The restoration area to compute yryr for.
<<<<<<< HEAD
    params : Dict 
=======
    params : Dict
>>>>>>> 43b4fa08
        Parameters to customize metric computation. yryr uses
        the 'timestep' parameter with default = {"timestep": 5}

    Returns
    -------
    yryr_v : xr.DataArray
        DataArray containing the YrYr value for each pixel.

    """
    if params["timestep"] < 0:
        raise ValueError(NEG_TIMESTEP_MSG)

    rest_post_t = str(int(ra.restoration_start) + params["timestep"])
    obs_post_t = ra.restoration_image_stack.sel(time=rest_post_t).drop_vars("time")
    obs_start = ra.restoration_image_stack.sel(time=ra.restoration_start).drop_vars(
        "time"
    )
    yryr_v = ((obs_post_t - obs_start) / params["timestep"]).squeeze("time")

    return yryr_v


@register_metric
def r80p(
<<<<<<< HEAD
    ra: RestorationArea,
    params: Dict = {"percent_of_target": 80, "timestep": 5}
=======
    ra: RestorationArea, params: Dict = {"percent_of_target": 80, "timestep": 5}
>>>>>>> 43b4fa08
) -> xr.DataArray:
    """Per-pixel R80P.

    The extent to which the trajectory has reached 80% of the recovery
    target value. The metric commonly uses the maximum value from the
    4th or 5th year of restoration window to show the extent to which a
    pixel has reached 80% of the target value 5 years into the restoration
    window. However for monitoring purposes, this tool uses the selected `timestep`
    or defaults to the current timestep to provide up to date recovery
    progress. 80% of the recovery target value is the default, however this
    can be changed by modifying the value of `percent`.

    Parameters
    ----------
    ra : RestorationArea
        The restoration area to compute r80p for.
<<<<<<< HEAD
    params : Dict 
=======
    params : Dict
>>>>>>> 43b4fa08
        Parameters to customize metric computation. r80p uses
        the 'timestep' and 'percent_of_target' parameters with
        default = {"percent_of_target": 80, "timestep": 5}.

    Returns
    -------
    r80p_v : xr.DataArray
        DataArray containing the R80P value for each pixel.

    """
    if params["timestep"] is None:
        rest_post_t = ra.restoration_image_stack["time"].data[-1]
    elif params["timestep"] < 0:
        raise ValueError(NEG_TIMESTEP_MSG)
    elif params["percent_of_target"] <= 0 or params["percent_of_target"] > 100:
        raise ValueError(VALID_PERC_MSP)
    else:
        rest_post_t = str(int(ra.restoration_start) + params["timestep"])
    r80p_v = (ra.restoration_image_stack.sel(time=rest_post_t)).drop_vars("time") / (
        (params["percent_of_target"] / 100) * ra.recovery_target
    )
    try:
        # if using the default timestep (the max/most recent),
        # the indexing will not get rid of the "time" dim
        r80p_v = r80p_v.squeeze("time")
    except KeyError:
        pass
    return r80p_v


@register_metric
<<<<<<< HEAD
def y2r(
    ra: RestorationArea,
    params: Dict = {"percent_of_target": 80}
) -> xr.DataArray:
=======
def y2r(ra: RestorationArea, params: Dict = {"percent_of_target": 80}) -> xr.DataArray:
>>>>>>> 43b4fa08
    """Per-pixel Y2R.

    The length of time taken (in time steps/years) for a given pixel to
    first reach 80% of its recovery target value. The percent can be modified
    by changing the value of `percent`.

    Parameters
    ----------
    ra : RestorationArea
        The restoration area to compute r80p for.
<<<<<<< HEAD
    params : Dict 
=======
    params : Dict
>>>>>>> 43b4fa08
        Parameters to customize metric computation. r80p uses
        the 'percent_of_target' parameter with default = {"percent_of_target": 80}

    Returns
    -------
    y2r_v : xr.DataArray
        DataArray containing the number of years taken for each pixel
        to reach the recovery target value. NaN represents pixels that
        have not yet reached the recovery target value.

    """
    if params["percent_of_target"] <= 0 or params["percent_of_target"] > 100:
        raise ValueError(VALID_PERC_MSP)
    reco_target = ra.recovery_target * (params["percent_of_target"] / 100)
    recovery_window = ra.restoration_image_stack.sel(
        time=slice(ra.restoration_start, None)
    )

    years_to_recovery = (recovery_window >= reco_target).argmax(dim="time", skipna=True)
    # Pixels with value 0 could be pixels that were recovered at the first timestep, or
    # pixels that never recovered (argmax returns 0 if all values are False).
    # Only the former are valid 0's, so set pixels that never recovered to NaN.
    zero_mask = years_to_recovery == 0
    recovered_at_zero = recovery_window.sel(time=ra.restoration_start) >= reco_target
    valid_zeros = zero_mask & recovered_at_zero
    valid_output = valid_zeros | (~zero_mask)

    y2r_v = years_to_recovery.where(valid_output, np.nan).drop_vars("time")
    try:
        y2r_v = y2r_v.squeeze("time")
    except KeyError:
        pass
    return y2r_v


def rri(
<<<<<<< HEAD
    ra: RestorationArea,
    params: Dict = {"timestep": 5, "use_dist_avg": False}
=======
    ra: RestorationArea, params: Dict = {"timestep": 5, "use_dist_avg": False}
>>>>>>> 43b4fa08
) -> xr.DataArray:
    """Per-pixel RRI.

    A modified version of the commonly used RI, the RRI accounts for
    noise in trajectory by using the maximum from the 4th or 5th year
    in monitoring window. The metric relates recovery magnitude to
    disturbance magnitude, and is the change in index value in 4 or 5
    years divided by the change due to disturbance. Users can optionally
    choose to use the average of the disturbance period and the pre-disturbance
    window to calculate the disturbance magnitude, by setting `use_dist_avg=True`.

    Parameters
    ----------
    ra : RestorationArea
        The restoration area to compute r80p for.
<<<<<<< HEAD
    params : Dict 
=======
    params : Dict
>>>>>>> 43b4fa08
        Parameters to customize metric computation. r80p uses
        the 'timestep' and 'use_dist_avg' parameters with
        default = {"use_dist_avg": False, "timestep": 5}.

    Returns
    -------
    rri_v : xr.DataArray
        DataArray containing the RRI value for each pixel.

    """
    if params["timestep"] < 0:
        raise ValueError(NEG_TIMESTEP_MSG)

    if params["timestep"] == 0:
        raise ValueError("timestep for RRI must be greater than 0.")
    dist_end = ra.restoration_start

    rest_post_tm1 = str(int(ra.restoration_start) + (params["timestep"] - 1))
    rest_post_t = str(int(ra.restoration_start) + params["timestep"])
    rest_t_tm1 = [
        (date == pd.to_datetime(rest_post_tm1) or date == pd.to_datetime(rest_post_t))
        for date in ra.restoration_image_stack.coords["time"].values
    ]
    if any(rest_t_tm1) == 0:
        raise ValueError(
<<<<<<< HEAD
            f"timestep={params['timestep']}, but ({ra.restoration_start}-1)+{params['timestep']}={rest_post_tm1} or"
            f" {ra.restoration_start}+{params['timestep']}={rest_post_t} not within time coordinates:"
            f" {ra.restoration_image_stack.coords['time'].values}. "
=======
            f"timestep={params['timestep']}, but"
            f" ({ra.restoration_start}-1)+{params['timestep']}={rest_post_tm1} or"
            f" {ra.restoration_start}+{params['timestep']}={rest_post_t} not within"
            f" time coordinates: {ra.restoration_image_stack.coords['time'].values}. "
>>>>>>> 43b4fa08
        )
    max_rest_t_tm1 = ra.restoration_image_stack.sel(time=rest_t_tm1).max(dim=["time"])

    if params["use_dist_avg"]:
        dist_pre_1 = str(int(ra.disturbance_start) - 1)
        dist_pre_2 = str(int(ra.disturbance_start) - 2)
        dist_pre_1_2 = [
            (date == pd.to_datetime(dist_pre_1) or date == pd.to_datetime(dist_pre_2))
            for date in ra.restoration_image_stack.coords["time"].values
        ]
        if any(dist_pre_1_2) == 0:
            raise ValueError(
<<<<<<< HEAD
                f"use_dist_avg={params['use_dist_avg']} uses the 2 years prior to disturbance"
                f" start, but {ra.disturbance_start}-2={dist_pre_1} or"
=======
                f"use_dist_avg={params['use_dist_avg']} uses the 2 years prior to"
                f" disturbance start, but {ra.disturbance_start}-2={dist_pre_1} or"
>>>>>>> 43b4fa08
                f" {ra.disturbance_start}-1={dist_pre_2} not within time coordinates:"
                f" {ra.restoration_image_stack.coords['time'].values}."
            )
        dist_pre = ra.restoration_image_stack.sel(time=dist_pre_1_2).max(dim=["time"])

        dist_s_e = [
            (
                date >= pd.to_datetime(ra.disturbance_start)
                and date <= pd.to_datetime(dist_end)
            )
            for date in ra.restoration_image_stack.coords["time"].values
        ]
        dist_avg = ra.restoration_image_stack.sel(time=dist_s_e).mean(dim=["time"])

        zero_denom_mask = dist_pre - dist_avg == 0
        dist_pre = xr.where(zero_denom_mask, np.nan, dist_pre)
        rri_v = (max_rest_t_tm1 - dist_avg) / (dist_pre - dist_avg)
        # if dist_pre_1_2 or dist_s_e has length greater than one we will need
        # to squeeze the time dim
        try:
            rri_v = rri_v.squeeze("time")
        except KeyError:
            pass
    else:
        rest_0 = ra.restoration_image_stack.sel(time=ra.restoration_start).drop_vars(
            "time"
        )
        ra.disturbance_start = ra.restoration_image_stack.sel(
            time=ra.disturbance_start
        ).drop_vars("time")
        dist_e = rest_0

        # Find if/where dist_start - dist_e == 0, set to NaN to avoid divide by zero
        # NaN - X will always be NaN, so no need to worry about the other side of the equation
        # Note: this is likely a safer way to do this that doesn't count on x / NaN. We could
        # mask where 0, set to num, and then use that mask aftwards to set to NaN.
        zero_denom_mask = ra.disturbance_start - dist_e == 0
        ra.disturbance_start = xr.where(zero_denom_mask, np.nan, ra.disturbance_start)
        rri_v = (max_rest_t_tm1 - rest_0) / (ra.disturbance_start - dist_e)
        # if dist_pre_1_2 has length greater than one we will need to squeeze the time dim
        try:
            rri_v = rri_v.squeeze("time")
        except KeyError:
            pass
    return rri_v


def year_dt(dt, dt_type: str = "int"):
    """Get int or str representation of year from datetime-like object."""
    # TODO: refuse to move forward if dt isn't datetime-like
    try:
        dt_dt = pd.to_datetime(dt)
        year = dt_dt.year
    except ValueError:
        raise ValueError(
            f"Unable to get year {type} from {dt} of type {type(dt)}"
        ) from None
    if dt_type == "str":
        return str(year)
    return year<|MERGE_RESOLUTION|>--- conflicted
+++ resolved
@@ -58,13 +58,8 @@
                 params={
                     "timestep": timestep,
                     "percent_of_target": percent_of_target,
-<<<<<<< HEAD
-                }
-            ).assign_coords({"metric" : m})
-=======
                 },
             ).assign_coords({"metric": m})
->>>>>>> 43b4fa08
         )
 
     metrics = xr.concat(m_results, "metric")
@@ -73,14 +68,7 @@
 
 
 @register_metric
-<<<<<<< HEAD
-def dnbr(
-    ra: RestorationArea,
-    params: Dict = {"timestep": 5}
-) -> xr.DataArray:
-=======
 def dnbr(ra: RestorationArea, params: Dict = {"timestep": 5}) -> xr.DataArray:
->>>>>>> 43b4fa08
     """Per-pixel dNBR.
 
     The absolute change in a spectral index’s value at a point in the
@@ -92,11 +80,7 @@
     ----------
     ra : RestorationArea
         The restoration area to compute dnbr for.
-<<<<<<< HEAD
-    params : Dict 
-=======
-    params : Dict
->>>>>>> 43b4fa08
+    params : Dict
         Parameters to customize metric computation. dnbr uses
         the 'timestep' parameter with default = {"timestep": 5}
 
@@ -112,14 +96,9 @@
     rest_post_t = str(int(ra.restoration_start) + params["timestep"])
     if rest_post_t > ra.timeseries_end:
         raise ValueError(
-<<<<<<< HEAD
-            f"timestep={params['timestep']}, but {ra.restoration_start}+{params['timestep']}={rest_post_t} not"
-            f" within time coordinates: {ra.restoration_image_stack.coords['time'].values}. "
-=======
             f"timestep={params['timestep']}, but"
             f" {ra.restoration_start}+{params['timestep']}={rest_post_t} not within"
             f" time coordinates: {ra.restoration_image_stack.coords['time'].values}. "
->>>>>>> 43b4fa08
         ) from None
 
     dnbr_v = (
@@ -131,14 +110,7 @@
 
 
 @register_metric
-<<<<<<< HEAD
-def yryr(
-    ra: RestorationArea,
-    params: Dict = {"timestep": 5}
-):
-=======
 def yryr(ra: RestorationArea, params: Dict = {"timestep": 5}):
->>>>>>> 43b4fa08
     """Per-pixel YrYr.
 
     The average annual recovery rate relative to a fixed time interval
@@ -150,18 +122,10 @@
     ----------
     ra : RestorationArea
         The restoration area to compute yryr for.
-<<<<<<< HEAD
-    params : Dict 
-=======
-    params : Dict
->>>>>>> 43b4fa08
+    params : Dict
         Parameters to customize metric computation. yryr uses
         the 'timestep' parameter with default = {"timestep": 5}
-
-    Returns
-    -------
     yryr_v : xr.DataArray
-        DataArray containing the YrYr value for each pixel.
 
     """
     if params["timestep"] < 0:
@@ -179,12 +143,7 @@
 
 @register_metric
 def r80p(
-<<<<<<< HEAD
-    ra: RestorationArea,
-    params: Dict = {"percent_of_target": 80, "timestep": 5}
-=======
     ra: RestorationArea, params: Dict = {"percent_of_target": 80, "timestep": 5}
->>>>>>> 43b4fa08
 ) -> xr.DataArray:
     """Per-pixel R80P.
 
@@ -201,11 +160,7 @@
     ----------
     ra : RestorationArea
         The restoration area to compute r80p for.
-<<<<<<< HEAD
-    params : Dict 
-=======
-    params : Dict
->>>>>>> 43b4fa08
+    params : Dict
         Parameters to customize metric computation. r80p uses
         the 'timestep' and 'percent_of_target' parameters with
         default = {"percent_of_target": 80, "timestep": 5}.
@@ -237,14 +192,7 @@
 
 
 @register_metric
-<<<<<<< HEAD
-def y2r(
-    ra: RestorationArea,
-    params: Dict = {"percent_of_target": 80}
-) -> xr.DataArray:
-=======
 def y2r(ra: RestorationArea, params: Dict = {"percent_of_target": 80}) -> xr.DataArray:
->>>>>>> 43b4fa08
     """Per-pixel Y2R.
 
     The length of time taken (in time steps/years) for a given pixel to
@@ -255,11 +203,7 @@
     ----------
     ra : RestorationArea
         The restoration area to compute r80p for.
-<<<<<<< HEAD
-    params : Dict 
-=======
-    params : Dict
->>>>>>> 43b4fa08
+    params : Dict
         Parameters to customize metric computation. r80p uses
         the 'percent_of_target' parameter with default = {"percent_of_target": 80}
 
@@ -296,12 +240,7 @@
 
 
 def rri(
-<<<<<<< HEAD
-    ra: RestorationArea,
-    params: Dict = {"timestep": 5, "use_dist_avg": False}
-=======
     ra: RestorationArea, params: Dict = {"timestep": 5, "use_dist_avg": False}
->>>>>>> 43b4fa08
 ) -> xr.DataArray:
     """Per-pixel RRI.
 
@@ -317,11 +256,7 @@
     ----------
     ra : RestorationArea
         The restoration area to compute r80p for.
-<<<<<<< HEAD
-    params : Dict 
-=======
-    params : Dict
->>>>>>> 43b4fa08
+    params : Dict
         Parameters to customize metric computation. r80p uses
         the 'timestep' and 'use_dist_avg' parameters with
         default = {"use_dist_avg": False, "timestep": 5}.
@@ -347,16 +282,10 @@
     ]
     if any(rest_t_tm1) == 0:
         raise ValueError(
-<<<<<<< HEAD
-            f"timestep={params['timestep']}, but ({ra.restoration_start}-1)+{params['timestep']}={rest_post_tm1} or"
-            f" {ra.restoration_start}+{params['timestep']}={rest_post_t} not within time coordinates:"
-            f" {ra.restoration_image_stack.coords['time'].values}. "
-=======
             f"timestep={params['timestep']}, but"
             f" ({ra.restoration_start}-1)+{params['timestep']}={rest_post_tm1} or"
             f" {ra.restoration_start}+{params['timestep']}={rest_post_t} not within"
             f" time coordinates: {ra.restoration_image_stack.coords['time'].values}. "
->>>>>>> 43b4fa08
         )
     max_rest_t_tm1 = ra.restoration_image_stack.sel(time=rest_t_tm1).max(dim=["time"])
 
@@ -369,13 +298,8 @@
         ]
         if any(dist_pre_1_2) == 0:
             raise ValueError(
-<<<<<<< HEAD
-                f"use_dist_avg={params['use_dist_avg']} uses the 2 years prior to disturbance"
-                f" start, but {ra.disturbance_start}-2={dist_pre_1} or"
-=======
                 f"use_dist_avg={params['use_dist_avg']} uses the 2 years prior to"
                 f" disturbance start, but {ra.disturbance_start}-2={dist_pre_1} or"
->>>>>>> 43b4fa08
                 f" {ra.disturbance_start}-1={dist_pre_2} not within time coordinates:"
                 f" {ra.restoration_image_stack.coords['time'].values}."
             )
