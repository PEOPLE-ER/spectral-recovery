import pytest
import xarray as xr
import numpy as np
import pandas as pd
import rioxarray
import geopandas as gpd

from unittest.mock import patch, Mock
from shapely import Polygon

from spectral_recovery.targets import MedianTarget

# from spectral_recovery.restoration import RestorationArea
from spectral_recovery.metrics import (
    y2r,
    dnbr,
    rri,
    yryr,
    r80p,
    METRIC_FUNCS,
    compute_metrics,
)


def test_metric_funcs_global_contains_all_funcs():
    expected_dict = {"y2r": y2r, "dnbr": dnbr, "yryr": yryr, "r80p": r80p}
    assert METRIC_FUNCS == expected_dict


class TestComputeMetrics:
<<<<<<< HEAD
    
=======

>>>>>>> 43b4fa08
    valid_poly = Polygon([(0, 0), (0, 1), (1, 1), (1, 0)])

    @pytest.fixture()
    def valid_array(self):
        data = np.ones((2, 5, 2, 2))
        latitudes = [0, 1]
        longitudes = [0, 1]
        time = pd.date_range("2010", "2014", freq="YS")
        xarr = xr.DataArray(
            data,
            dims=["band", "time", "y", "x"],
            coords={"band": ["N", "R"], "time": time, "y": latitudes, "x": longitudes},
        )
        xarr.rio.write_crs("EPSG:4326", inplace=True)
        return xarr
<<<<<<< HEAD
    
=======

>>>>>>> 43b4fa08
    @pytest.fixture()
    def valid_frame(self):

        valid_frame = gpd.GeoDataFrame(
            {
                "dist_start": [2012],
                "rest_start": [2013],
                "reference_start": [2010],
                "reference_end": [2010],
                "geometry": [self.valid_poly],
            },
            crs="EPSG:4326",
        )
        return valid_frame

<<<<<<< HEAD

    @patch("spectral_recovery.metrics.compute_indices")
    @patch("spectral_recovery.metrics.RestorationArea")
    def test_compute_indices_called_with_given_array_and_indices(self, ra_mock, indices_mock, valid_array, valid_frame):
=======
    @patch("spectral_recovery.metrics.compute_indices")
    @patch("spectral_recovery.metrics.RestorationArea")
    def test_compute_indices_called_with_given_array_and_indices(
        self, ra_mock, indices_mock, valid_array, valid_frame
    ):
>>>>>>> 43b4fa08
        indices_mock.return_value = "indices_return"
        ra_mock.return_value = "ra_return"
        y2r_mock = Mock()
        y2r_mock.return_value = xr.DataArray([[[0.0]]], dims=["band", "y", "x"])

        with patch.dict("spectral_recovery.metrics.METRIC_FUNCS", {"y2r": y2r_mock}):

            compute_metrics(
                timeseries_data=valid_array,
                restoration_polygons=valid_frame,
                metrics=["Y2R"],
<<<<<<< HEAD
                indices=["NDVI"]    
            )

            indices_mock.assert_called_with(image_stack=valid_array, indices=["NDVI"], constants={})
    
    @patch("spectral_recovery.metrics.compute_indices")
    @patch("spectral_recovery.metrics.RestorationArea")
    def test_compute_indices_called_with_given_constants(self, ra_mock, indices_mock, valid_array, valid_frame):
=======
                indices=["NDVI"],
            )

            indices_mock.assert_called_with(
                image_stack=valid_array, indices=["NDVI"], constants={}
            )

    @patch("spectral_recovery.metrics.compute_indices")
    @patch("spectral_recovery.metrics.RestorationArea")
    def test_compute_indices_called_with_given_constants(
        self, ra_mock, indices_mock, valid_array, valid_frame
    ):
>>>>>>> 43b4fa08
        indices_mock.return_value = "indices_return"
        ra_mock.return_value = "ra_return"
        y2r_mock = Mock()
        y2r_mock.return_value = xr.DataArray([[[0.0]]], dims=["band", "y", "x"])

        with patch.dict("spectral_recovery.metrics.METRIC_FUNCS", {"y2r": y2r_mock}):

            compute_metrics(
                timeseries_data=valid_array,
                restoration_polygons=valid_frame,
                metrics=["Y2R"],
                indices=["SAVI"],
<<<<<<< HEAD
                index_constants={"L": 0.5}, 
            )

            indices_mock.assert_called_with(image_stack=valid_array, indices=["SAVI"], constants={"L": 0.5})
    

    @patch("spectral_recovery.metrics.compute_indices")
    @patch("spectral_recovery.metrics.RestorationArea")
    def test_ra_built_with_compute_index_return_and_given_polys(self, ra_mock, indices_mock, valid_array, valid_frame):
=======
                index_constants={"L": 0.5},
            )

            indices_mock.assert_called_with(
                image_stack=valid_array, indices=["SAVI"], constants={"L": 0.5}
            )

    @patch("spectral_recovery.metrics.compute_indices")
    @patch("spectral_recovery.metrics.RestorationArea")
    def test_ra_built_with_compute_index_return_and_given_polys(
        self, ra_mock, indices_mock, valid_array, valid_frame
    ):
>>>>>>> 43b4fa08
        indices_mock.return_value = "indices_return"
        ra_mock.return_value = "ra_return"
        y2r_mock = Mock()
        y2r_mock.return_value = xr.DataArray([[[0.0]]], dims=["band", "y", "x"])

        with patch.dict("spectral_recovery.metrics.METRIC_FUNCS", {"y2r": y2r_mock}):

            compute_metrics(
                timeseries_data=valid_array,
                restoration_polygons=valid_frame,
                metrics=["Y2R"],
<<<<<<< HEAD
                indices=["NDVI"]    
            )
             
            pd.testing.assert_frame_equal(ra_mock.call_args.kwargs["restoration_polygon"], valid_frame)
            assert ra_mock.call_args.kwargs["reference_polygons"] == None
            assert ra_mock.call_args.kwargs["composite_stack"] == "indices_return"
            assert isinstance(ra_mock.call_args.kwargs["recovery_target_method"], MedianTarget)
            assert ra_mock.call_args.kwargs["recovery_target_method"].scale == "polygon"
    
=======
                indices=["NDVI"],
            )

            pd.testing.assert_frame_equal(
                ra_mock.call_args.kwargs["restoration_polygon"], valid_frame
            )
            assert ra_mock.call_args.kwargs["reference_polygons"] == None
            assert ra_mock.call_args.kwargs["composite_stack"] == "indices_return"
            assert isinstance(
                ra_mock.call_args.kwargs["recovery_target_method"], MedianTarget
            )
            assert ra_mock.call_args.kwargs["recovery_target_method"].scale == "polygon"

>>>>>>> 43b4fa08
    # @patch("spectral_recovery.metrics.compute_indices")
    # @patch("spectral_recovery.metrics.RestorationArea")
    # def test_ra_built_with_reference_polys(self, ra_mock, indices_mock, valid_array, valid_frame):
    #     indices_mock.return_value = "indices_return"
    #     ra_mock.return_value = "ra_return"
    #     y2r_mock = Mock()
    #     y2r_mock.return_value = xr.DataArray([[[0.0]]], dims=["band", "y", "x"])

    #     with patch.dict("spectral_recovery.metrics.METRIC_FUNCS", {"y2r": y2r_mock}):

    #         compute_metrics(
    #             timeseries_data=valid_array,
    #             restoration_polygons=valid_frame,
    #             reference_polygons=___
    #             metrics=["Y2R"],
<<<<<<< HEAD
    #             indices=["NDVI"]    
    #         )
             
=======
    #             indices=["NDVI"]
    #         )

>>>>>>> 43b4fa08
    #         pd.testing.assert_frame_equal(ra_mock.call_args.kwargs["reference_polygons"], valid_frame)
    #         assert ra_mock.call_args.kwargs["composite_stack"] == "indices_return"
    #         assert isinstance(ra_mock.call_args.kwargs["recovery_target_method"], MedianTarget)
    #         assert ra_mock.call_args.kwargs["recovery_target_method"].scale == "polygon"

<<<<<<< HEAD

    @patch("spectral_recovery.metrics.compute_indices")
    @patch("spectral_recovery.metrics.RestorationArea")
    def test_correct_metrics_called_from_metric_func_dict(self, ra_mock, indices_mock, valid_array, valid_frame):
=======
    @patch("spectral_recovery.metrics.compute_indices")
    @patch("spectral_recovery.metrics.RestorationArea")
    def test_correct_metrics_called_from_metric_func_dict(
        self, ra_mock, indices_mock, valid_array, valid_frame
    ):
>>>>>>> 43b4fa08
        ra_mock.return_value = "ra_return"

        patched_dict = {}
        multi_metrics = ["Y2R", "dNBR", "YrYr", "R80P"]
        for i, metric in enumerate(multi_metrics):
            metric_mock = Mock()
<<<<<<< HEAD
            metric_mock.return_value = xr.DataArray([[[i]]], dims=["band","y", "x"])
=======
            metric_mock.return_value = xr.DataArray([[[i]]], dims=["band", "y", "x"])
>>>>>>> 43b4fa08

            patched_dict[metric.lower()] = metric_mock

        with patch.dict("spectral_recovery.metrics.METRIC_FUNCS", patched_dict):

            compute_metrics(
                timeseries_data=valid_array,
                restoration_polygons=valid_frame,
                metrics=multi_metrics,
<<<<<<< HEAD
                indices=["NDVI"]    
            )

        for metric_mock_func in patched_dict.values():    
            metric_mock_func.assert_called_with(ra="ra_return", params={"timestep": 5, "percent_of_target": 80})
    
    @patch("spectral_recovery.metrics.compute_indices")
    @patch("spectral_recovery.metrics.RestorationArea")
    def test_output_data_stacked_along_metric_dim(self, ra_mock, indices_mock, valid_array, valid_frame):
=======
                indices=["NDVI"],
            )

        for metric_mock_func in patched_dict.values():
            metric_mock_func.assert_called_with(
                ra="ra_return", params={"timestep": 5, "percent_of_target": 80}
            )

    @patch("spectral_recovery.metrics.compute_indices")
    @patch("spectral_recovery.metrics.RestorationArea")
    def test_output_data_stacked_along_metric_dim(
        self, ra_mock, indices_mock, valid_array, valid_frame
    ):
>>>>>>> 43b4fa08
        ra_mock.return_value = "ra_return"

        patched_dict = {}
        multi_metrics = ["Y2R", "dNBR", "YrYr", "R80P"]
        for i, metric in enumerate(multi_metrics):
            metric_mock = Mock()
            metric_mock.return_value = xr.DataArray([[[i]]], dims=["band", "y", "x"])

            patched_dict[metric.lower()] = metric_mock

        with patch.dict("spectral_recovery.metrics.METRIC_FUNCS", patched_dict):

            result = compute_metrics(
                timeseries_data=valid_array,
                restoration_polygons=valid_frame,
                metrics=multi_metrics,
<<<<<<< HEAD
                indices=["NDVI"]    
=======
                indices=["NDVI"],
>>>>>>> 43b4fa08
            )

        assert result.dims == ("metric", "band", "y", "x")
        assert sorted(result.metric.values) == sorted(multi_metrics)
        for i, metric in enumerate(multi_metrics):
<<<<<<< HEAD
            np.testing.assert_array_equal(result.sel(metric=metric).data, np.array([[[i]]]))

    @patch("spectral_recovery.metrics.compute_indices")
    @patch("spectral_recovery.metrics.RestorationArea")
    def test_custom_params_passed_to_metric_funcs(self, ra_mock, indices_mock, valid_array, valid_frame):
=======
            np.testing.assert_array_equal(
                result.sel(metric=metric).data, np.array([[[i]]])
            )

    @patch("spectral_recovery.metrics.compute_indices")
    @patch("spectral_recovery.metrics.RestorationArea")
    def test_custom_params_passed_to_metric_funcs(
        self, ra_mock, indices_mock, valid_array, valid_frame
    ):
>>>>>>> 43b4fa08
        indices_mock.return_value = "indices_return"
        ra_mock.return_value = "ra_return"
        metric = "Y2R"
        metric_mock = Mock()
        metric_mock.return_value = xr.DataArray([[[0.0]]], dims=["band", "y", "x"])

<<<<<<< HEAD
        with patch.dict("spectral_recovery.metrics.METRIC_FUNCS", {metric.lower() : metric_mock}):
=======
        with patch.dict(
            "spectral_recovery.metrics.METRIC_FUNCS", {metric.lower(): metric_mock}
        ):
>>>>>>> 43b4fa08

            compute_metrics(
                timeseries_data=valid_array,
                restoration_polygons=valid_frame,
                metrics=[metric],
<<<<<<< HEAD
                indices=["NDVI"], 
                timestep=2,
                percent_of_target=60,  
=======
                indices=["NDVI"],
                timestep=2,
                percent_of_target=60,
>>>>>>> 43b4fa08
            )

            metric_mock.call_args.kwargs["params"]["timestep"] == 2
            metric_mock.call_args.kwargs["params"]["percent_of_target"] == 60

<<<<<<< HEAD
                

    
=======

>>>>>>> 43b4fa08
#         compute


#     @patch(
#         "spectral_recovery.metrics.yryr",
#     )
#     def test_YrYr_call_default(self, method_mock, valid_resto_area):
#         mocked_return = xr.DataArray([[1.0]], dims=["y", "x"])
#         method_mock.return_value = mocked_return

#         result = valid_resto_area.yryr()
#         expected_result = mocked_return.expand_dims(dim={"metric": [str(Metric.YRYR)]})

#         assert result.equals(expected_result)

#         timestep_default = 5

#         method_mock.assert_called_with(
#             image_stack=SAME_XR(valid_resto_area.restoration_image_stack),
#             rest_start=valid_resto_area.restoration_start,
#             timestep=timestep_default,
#         )

#     @patch(
#         "spectral_recovery.metrics.dnbr",
#     )
#     def test_dNBR_call_default(self, method_mock, valid_resto_area):
#         mocked_return = xr.DataArray([[1.0]], dims=["y", "x"])
#         method_mock.return_value = mocked_return

#         result = valid_resto_area.dnbr()
#         expected_result = mocked_return.expand_dims(dim={"metric": [str(Metric.DNBR)]})

#         assert result.equals(expected_result)

#         timestep_default = 5

#         method_mock.assert_called_with(
#             image_stack=SAME_XR(valid_resto_area.restoration_image_stack),
#             rest_start=valid_resto_area.restoration_start,
#             timestep=timestep_default,
#         )

#     @patch(
#         "spectral_recovery.metrics.rri",
#     )
#     def test_RRI_call_default(self, method_mock, valid_resto_area):
#         mocked_return = xr.DataArray([[1.0]], dims=["y", "x"])
#         method_mock.return_value = mocked_return

#         result = valid_resto_area._rri()
#         expected_result = mocked_return.expand_dims(dim={"metric": [str(Metric.RRI)]})

#         assert result.equals(expected_result)

#         timestep_default = 5

#         method_mock.assert_called_with(
#             image_stack=SAME_XR(valid_resto_area.restoration_image_stack),
#             rest_start=valid_resto_area.restoration_start,
#             dist_start=valid_resto_area.disturbance_start,
#             timestep=timestep_default,
#         )

#     @patch(
#         "spectral_recovery.metrics.r80p",
#     )
#     def test_R80P_call_default(self, method_mock, valid_resto_area):
#         mocked_return = xr.DataArray([[1.0]], dims=["y", "x"])
#         method_mock.return_value = mocked_return

#         result = valid_resto_area.r80p()
#         expected_result = mocked_return.expand_dims(dim={"metric": [str(Metric.R80P)]})

#         assert result.equals(expected_result)

#         percent_default = 80
#         timestep_default = 5

#         method_mock.assert_called_with(
#             image_stack=SAME_XR(valid_resto_area.restoration_image_stack),
#             rest_start=valid_resto_area.restoration_start,
#             recovery_target=SAME_XR(self.baseline_array),
#             timestep=timestep_default,
#             percent=percent_default,
#         )

# def build_ra():


class TestY2R:
    @pytest.mark.parametrize(
        ("recovery_target", "obs", "expected"),
        [
            (
                xr.DataArray([100], dims=["band"]).rio.write_crs("4326"),
                xr.DataArray(
                    [[[[70]], [[80]]]],  # meets recovery target in 1 year
                    coords={"time": [pd.to_datetime("2020"), pd.to_datetime("2021")]},
                    dims=["band", "time", "y", "x"],
                ).rio.write_crs("4326"),
                xr.DataArray([[[1.0]]], dims=["band", "y", "x"]).rio.write_crs("4326"),
            ),
            (
                xr.DataArray([100], dims=["band"]).rio.write_crs("4326"),
                xr.DataArray(
                    [[[[70]], [[90]]]],  # surpasses recovery target
                    coords={"time": [pd.to_datetime("2020"), pd.to_datetime("2021")]},
                    dims=["band", "time", "y", "x"],
                ).rio.write_crs("4326"),
                xr.DataArray([[[1.0]]], dims=["band", "y", "x"]).rio.write_crs("4326"),
            ),
            (
                xr.DataArray([100], dims=["band"]).rio.write_crs("4326"),
                xr.DataArray(
                    [[[[80]], [[90]]]],  # equals recovery target at start
                    coords={"time": [pd.to_datetime("2020"), pd.to_datetime("2021")]},
                    dims=["band", "time", "y", "x"],
                ).rio.write_crs("4326"),
                xr.DataArray([[[0.0]]], dims=["band", "y", "x"]).rio.write_crs("4326"),
            ),
            (
                xr.DataArray([100], dims=["band"]).rio.write_crs("4326"),
                xr.DataArray(
                    [[[[60]], [[70]]]],  # never meets recovery target
                    coords={"time": [pd.to_datetime("2020"), pd.to_datetime("2021")]},
                    dims=["band", "time", "y", "x"],
                ).rio.write_crs("4326"),
                xr.DataArray([[[np.nan]]], dims=["band", "y", "x"]).rio.write_crs(
                    "4326"
                ),
            ),
            (
                xr.DataArray([100], dims=["band"]).rio.write_crs("4326"),
                xr.DataArray(
                    [[
                        [[70, 60], [70, 60]],
                        [[80, 70], [70, 70]],
                        [[100, 70], [70, 80]],
                    ]],
                    coords={
                        "time": [
                            pd.to_datetime("2020"),
                            pd.to_datetime("2021"),
                            pd.to_datetime("2022"),
                        ]
                    },
                    dims=["band", "time", "y", "x"],
                ).rio.write_crs("4326"),
                xr.DataArray(
                    [[[1.0, np.nan], [np.nan, 2.0]]], dims=["band", "y", "x"]
                ).rio.write_crs("4326"),
            ),
        ],
    )
    @patch("spectral_recovery.restoration.RestorationArea")
    def test_single_target_y2r(self, ra_mock, recovery_target, obs, expected):
        ra_mock.restoration_image_stack = obs
        ra_mock.restoration_start = "2020"
        ra_mock.recovery_target = recovery_target

        assert y2r(
            ra=ra_mock,
        ).equals(expected)

    @patch("spectral_recovery.restoration.RestorationArea")
    def test_returns_first_recovered_year_when_successive_recovered_years_smaller(
        self, ra_mock
    ):
        recovery_target = xr.DataArray([100], dims=["band"]).rio.write_crs("4326")
        obs = xr.DataArray(
            [[[[70]], [[90]], [[85]], [[80]], [[80]]]],
            coords={
                "time": [
                    pd.to_datetime("2020"),
                    pd.to_datetime("2021"),
                    pd.to_datetime("2022"),
                    pd.to_datetime("2023"),
                    pd.to_datetime("2024"),
                ]
            },
            dims=["band", "time", "y", "x"],
        ).rio.write_crs("4326")
        ra_mock.restoration_image_stack = obs
        ra_mock.restoration_start = "2020"
        ra_mock.recovery_target = recovery_target

        expected = xr.DataArray([[[1.0]]], dims=["band", "y", "x"]).rio.write_crs(
            "4326"
        )
        assert y2r(
            ra=ra_mock,
        ).equals(expected)

    @patch("spectral_recovery.restoration.RestorationArea")
    def test_returns_first_recovered_year_when_successive_group_recovered_years_smaller(
        self,
        ra_mock,
    ):
        recovery_target = xr.DataArray([100], dims=["band"]).rio.write_crs("4326")
        obs = xr.DataArray(
            [[[[70]], [[90]], [[95]], [[70]], [[70]], [[80]], [[80]]]],
            coords={
                "time": [
                    pd.to_datetime("2020"),
                    pd.to_datetime("2021"),
                    pd.to_datetime("2022"),
                    pd.to_datetime("2023"),
                    pd.to_datetime("2024"),
                    pd.to_datetime("2025"),
                    pd.to_datetime("2026"),
                ]
            },
            dims=["band", "time", "y", "x"],
        ).rio.write_crs("4326")
        ra_mock.restoration_image_stack = obs
        ra_mock.restoration_start = "2020"
        ra_mock.recovery_target = recovery_target
        expected = xr.DataArray([[[1.0]]], dims=["band", "y", "x"]).rio.write_crs(
            "4326"
        )
        assert y2r(
            ra=ra_mock,
        ).equals(expected)

    @pytest.mark.parametrize(
        ("recovery_target", "obs", "expected"),
        [
            (  # Meets one target, but not the other
                xr.DataArray([[[100, 80]]], dims=["band", "y", "x"]).rio.write_crs(
                    "4326"
                ),
                xr.DataArray(
                    [[[[70, 30]], [[80, 40]]]],
                    coords={"time": [pd.to_datetime("2020"), pd.to_datetime("2021")]},
                    dims=["band", "time", "y", "x"],
                ).rio.write_crs("4326"),
                xr.DataArray([[[1.0, np.nan]]], dims=["band", "y", "x"]).rio.write_crs(
                    "4326"
                ),
            ),
            (  # Meets one target first year then meets next target second year
                xr.DataArray([[[100, 80]]], dims=["band", "y", "x"]).rio.write_crs(
                    "4326"
                ),
                xr.DataArray(
                    [[[[70, 30]], [[80, 40]], [[80, 65]]]],
                    coords={
                        "time": [
                            pd.to_datetime("2020"),
                            pd.to_datetime("2021"),
                            pd.to_datetime("2022"),
                        ]
                    },
                    dims=["band", "time", "y", "x"],
                ).rio.write_crs("4326"),
                xr.DataArray([[[1.0, 2.0]]], dims=["band", "y", "x"]).rio.write_crs(
                    "4326"
                ),
            ),
        ],
    )
    @patch("spectral_recovery.restoration.RestorationArea")
    def test_per_pixel_target(self, ra_mock, recovery_target, obs, expected):
        ra_mock.restoration_image_stack = obs
        ra_mock.restoration_start = "2020"
        ra_mock.recovery_target = recovery_target

        assert y2r(ra=ra_mock).equals(expected)

    @pytest.mark.parametrize(
        ("recovery_target", "obs", "percent", "expected"),
        [
            (
                xr.DataArray([87], dims=["band"]).rio.write_crs("4326"),
                xr.DataArray(
                    [[[[80]], [[100]]]],
                    coords={"time": [pd.to_datetime("2020"), pd.to_datetime("2021")]},
                    dims=["band", "time", "y", "x"],
                ).rio.write_crs("4326"),
                100,  # take full recovery target
                xr.DataArray([[[1.0]]], dims=["band", "y", "x"]).rio.write_crs("4326"),
            ),
            (
                xr.DataArray([100], dims=["band"]).rio.write_crs("4326"),
                xr.DataArray(
                    [[[[10]], [[19]]]],
                    coords={"time": [pd.to_datetime("2020"), pd.to_datetime("2021")]},
                    dims=["band", "time", "y", "x"],
                ).rio.write_crs("4326"),
                20,  # X percent of recovery target
                xr.DataArray([[[np.nan]]], dims=["band", "y", "x"]).rio.write_crs(
                    "4326"
                ),
            ),
        ],
    )
    @patch("spectral_recovery.restoration.RestorationArea")
    def test_percent_y2r(self, ra_mock, recovery_target, obs, percent, expected):
        ra_mock.restoration_image_stack = obs
        ra_mock.restoration_start = "2020"
        ra_mock.recovery_target = recovery_target

        assert y2r(
            ra=ra_mock,
            params={"percent_of_target": percent},
        ).equals(expected)


class TestDNBR:
    year_period = [
        pd.to_datetime("2010"),
        pd.to_datetime("2011"),
        pd.to_datetime("2012"),
        pd.to_datetime("2013"),
        pd.to_datetime("2014"),
        pd.to_datetime("2015"),
    ]

    @pytest.mark.parametrize(
        ("obs", "restoration_date", "expected"),
        [
            (
                xr.DataArray(
                    [[[[50]], [[60]], [[70]], [[80]], [[90]], [[100]]]],
                    coords={"time": year_period},
                    dims=["band", "time", "y", "x"],
                ).rio.write_crs("4326"),
                "2010",
                xr.DataArray(
                    [[[50]]],
                    dims=["band", "y", "x"],
                ).rio.write_crs("4326"),
            ),
            (
                xr.DataArray(
                    [[
                        [[50, 10], [10, 20]],
                        [[60, 20], [10, 20]],
                        [[70, 30], [10, 20]],
                        [[80, 40], [10, 20]],
                        [[90, 50], [10, 20]],
                        [[100, 80], [10, 20]],
                    ]],
                    coords={"time": year_period},
                    dims=["band", "time", "y", "x"],
                ).rio.write_crs("4326"),
                "2010",
                xr.DataArray(
                    [[[50, 70], [0, 0]]],
                    dims=["band", "y", "x"],
                ).rio.write_crs("4326"),
            ),
            (
                xr.DataArray(
                    [
                        [
                            [[50]],
                            [[60]],
                            [[70]],
                            [[80]],
                            [[90]],
                            [[100]],
                        ],
                        [
                            [[10]],
                            [[20]],
                            [[40]],
                            [[60]],
                            [[80]],
                            [[100]],
                        ],
                    ],
                    coords={"time": year_period},
                    dims=["band", "time", "y", "x"],
                ).rio.write_crs("4326"),
                "2010",
                xr.DataArray(
                    [[[50]], [[90]]],
                    dims=["band", "y", "x"],
                ).rio.write_crs("4326"),
            ),
        ],
    )
    @patch("spectral_recovery.restoration.RestorationArea")
    def test_default_dNBR(self, ra_mock, obs, restoration_date, expected):
        ra_mock.restoration_image_stack = obs
        ra_mock.restoration_start = restoration_date
        ra_mock.timeseries_end = "2015"
<<<<<<< HEAD

        assert dnbr(ra=ra_mock).equals(expected)

=======

        assert dnbr(ra=ra_mock).equals(expected)

>>>>>>> 43b4fa08
    @patch("spectral_recovery.restoration.RestorationArea")
    def test_timestep_dNBR(self, ra_mock):
        obs = xr.DataArray(
            [[[[50]], [[60]], [[70]], [[80]], [[90]], [[100]]]],
            coords={"time": self.year_period},
            dims=["band", "time", "y", "x"],
        ).rio.write_crs("4326")
        restoration_date = "2010"
        timestep = 3

        ra_mock.restoration_image_stack = obs
        ra_mock.restoration_start = restoration_date
        ra_mock.timeseries_end = "2015"

        expected = xr.DataArray(
            [[[30]]],
            dims=["band", "y", "x"],
        ).rio.write_crs("4326")

        assert dnbr(
            ra=ra_mock,
            params={"timestep": timestep},
        ).equals(expected)

    @patch("spectral_recovery.restoration.RestorationArea")
    def test_invalid_timestep_throws_err(self, ra_mock):
        obs = xr.DataArray(
            [[[[50]], [[60]], [[70]], [[80]], [[90]], [[100]]]],
            coords={"time": self.year_period},
            dims=["band", "time", "y", "x"],
        ).rio.write_crs("4326")
        restoration_date = "2010"
        timestep = -2

        ra_mock.restoration_image_stack = obs
        ra_mock.restoration_start = restoration_date
        ra_mock.timeseries_end = "2015"

        with pytest.raises(ValueError, match="timestep cannot be negative."):
            dnbr(
                ra=ra_mock,
                params={"timestep": timestep},
            )

    @patch("spectral_recovery.restoration.RestorationArea")
    def test_timestep_too_large_throws_err(self, ra_mock):
        obs = xr.DataArray(
            [[[[50]], [[60]], [[70]], [[80]], [[90]], [[100]]]],
            coords={"time": self.year_period},
            dims=["band", "time", "y", "x"],
        ).rio.write_crs("4326")
        restoration_date = "2010"
        timestep = 6

        ra_mock.restoration_image_stack = obs
        ra_mock.restoration_start = restoration_date
        ra_mock.timeseries_end = "2015"

        with pytest.raises(
            ValueError,
        ):
            dnbr(
                ra=ra_mock,
                params={"timestep": timestep},
            )


class TestRRI:
    year_period_RI = [
        pd.to_datetime("2000"),
        pd.to_datetime("2001"),
        pd.to_datetime("2002"),
        pd.to_datetime("2003"),
        pd.to_datetime("2004"),
        pd.to_datetime("2005"),
        pd.to_datetime("2006"),
    ]

    @pytest.mark.parametrize(
        ("obs", "restoration_start", "dist_start", "expected"),
        [
            (  # max at t=4
                xr.DataArray(
                    [[[[70]], [[60]], [[70]], [[80]], [[90]], [[100]], [[80]]]],
                    coords={"time": year_period_RI},
                    dims=["band", "time", "y", "x"],
                ).rio.write_crs("4326"),
                "2001",
                "2000",
                xr.DataArray(
                    [[[4.0]]],
                    dims=["band", "y", "x"],
                ).rio.write_crs("4326"),
            ),
            (  # max at t=5
                xr.DataArray(
                    [[[[70]], [[60]], [[70]], [[80]], [[100]], [[80]], [[100]]]],
                    coords={"time": year_period_RI},
                    dims=["band", "time", "y", "x"],
                ).rio.write_crs("4326"),
                "2001",
                "2000",
                xr.DataArray(
                    [[[4.0]]],
                    dims=["band", "y", "x"],
                ).rio.write_crs("4326"),
            ),
        ],
    )
    @patch("spectral_recovery.restoration.RestorationArea")
    def test_correct_default(
        self, ra_mock, obs, restoration_start, dist_start, expected
    ):
        ra_mock.restoration_image_stack = obs
        ra_mock.restoration_start = restoration_start
        ra_mock.disturbance_start = dist_start
<<<<<<< HEAD

        assert rri(ra=ra_mock).equals(expected)

    @patch("spectral_recovery.restoration.RestorationArea")
    def test_correct_multi_dimension_result(self, ra_mock):
        obs = xr.DataArray(
            [
                [
                    [[50, 2], [30, 2]],  # dist_start
                    [[20, 1], [25, 1]],  # dist_end
                    [[20, 1.0], [20, 1.0]],
                    [[30, 2], [15, 1]],
                    [[40, 3], [20, 1]],
                    [[50, 4], [25, 1]],
                    [[50, 5], [30, 1]],
                ]
            ],
=======

        assert rri(ra=ra_mock).equals(expected)

    @patch("spectral_recovery.restoration.RestorationArea")
    def test_correct_multi_dimension_result(self, ra_mock):
        obs = xr.DataArray(
            [[
                [[50, 2], [30, 2]],  # dist_start
                [[20, 1], [25, 1]],  # dist_end
                [[20, 1.0], [20, 1.0]],
                [[30, 2], [15, 1]],
                [[40, 3], [20, 1]],
                [[50, 4], [25, 1]],
                [[50, 5], [30, 1]],
            ]],
>>>>>>> 43b4fa08
            coords={"time": self.year_period_RI},
            dims=["band", "time", "y", "x"],
        ).rio.write_crs("4326")
        restoration_start = "2001"
        dist_start = "2000"

        ra_mock.restoration_image_stack = obs
        ra_mock.restoration_start = restoration_start
        ra_mock.disturbance_start = dist_start

        # 4 pixels for dist_start - dist_end:
        # 1. 50 - 20 = 30
        # 2. 2 - 1 = 1
        # 3. 30 - 25 = 5
        # 4. 2 - 1 = 1
        # Max of t+5 and t+4:
        # 1. 50
        # 2. 5
        # 3. 30
        # 4. 1
        # t/f RRI will be:
        # 1. (50-20)/30 = 1
        # 2. (5-1)/1 = 4
        # 3. (30-25)/5 = 1
        # 4. 1-1/1 = 0
        expected = xr.DataArray(
            [[[1.0, 4.0], [1.0, 0.0]]],
            dims=["band", "y", "x"],
        ).rio.write_crs("4326")

        result = rri(
            ra=ra_mock,
        )

        assert result.equals(expected)

    @pytest.mark.parametrize(
        ("obs", "restoration_start", "dist_start", "timestep", "expected"),
        [
            (  # denom = 70 - 60 = 10, max of t+2 and t+1 = 120, 120-60 = 60, 60/10 = 6
                xr.DataArray(
                    [[[[70]], [[60]], [[120]], [[80]], [[90]], [[100]], [[80]]]],
                    coords={"time": year_period_RI},
                    dims=["band", "time", "y", "x"],
                ).rio.write_crs("4326"),
                "2001",
                "2000",
                2,
                xr.DataArray(
                    [[[6.0]]],
                    dims=["band", "y", "x"],
                ).rio.write_crs("4326"),
            ),
            (  # denom = 70 - 60 = 10, max of t+0 and t+1 = 70, 70-60 = 10, 10/10 = 1
                xr.DataArray(
                    [[[[70]], [[60]], [[70]], [[80]], [[90]], [[100]], [[80]]]],
                    coords={"time": year_period_RI},
                    dims=["band", "time", "y", "x"],
                ).rio.write_crs("4326"),
                "2001",
                "2000",
                1,
                xr.DataArray(
                    [[[1.0]]],
                    dims=["band", "y", "x"],
                ).rio.write_crs("4326"),
            ),
        ],
    )
    @patch("spectral_recovery.restoration.RestorationArea")
    def test_timestep(
        self, ra_mock, obs, restoration_start, dist_start, timestep, expected
    ):
        ra_mock.restoration_image_stack = obs
        ra_mock.restoration_start = restoration_start
        ra_mock.disturbance_start = dist_start

        assert rri(
            ra=ra_mock,
            params={"timestep": timestep, "use_dist_avg": False},
        ).equals(expected)

    @patch("spectral_recovery.restoration.RestorationArea")
    def test_neg_timestep_raises_err(self, ra_mock):
        # give an empty RA mock because this error should be thrown first
        # before any processing/prep is done in the function
        timestep = -1

        with pytest.raises(ValueError, match="timestep cannot be negative."):
            rri(
                ra=ra_mock,
                params={"timestep": timestep, "use_dist_avg": False},
            )

    @patch("spectral_recovery.restoration.RestorationArea")
    def test_out_bound_timestep_raises_err(self, ra_mock):
        obs = xr.DataArray(
            [[[[70]], [[60]], [[70]], [[80]], [[90]], [[100]], [[80]]]],
            coords={"time": self.year_period_RI},
            dims=["band", "time", "y", "x"],
        ).rio.write_crs("4326")
        restoration_start = "2001"
        dist_start = "2000"
        timestep = 10

        ra_mock.restoration_image_stack = obs
        ra_mock.restoration_start = restoration_start
        ra_mock.disturbance_start = dist_start

        with pytest.raises(
            ValueError,
        ):
            rri(
                ra=ra_mock,
                params={"timestep": timestep, "use_dist_avg": False},
            )

    @patch("spectral_recovery.restoration.RestorationArea")
    def test_0_timestep_RRI_raises_err(self, ra_mock):
        obs = xr.DataArray(
            [[[[70]], [[60]], [[70]], [[80]], [[90]], [[100]], [[80]]]],
            coords={"time": self.year_period_RI},
            dims=["band", "time", "y", "x"],
        ).rio.write_crs("4326")
        restoration_start = "2001"
        dist_start = "2000"
        timestep = 0

        ra_mock.restoration_image_stack = obs
        ra_mock.restoration_start = restoration_start
        ra_mock.disturbance_start = dist_start

        with pytest.raises(
            ValueError, match="timestep for RRI must be greater than 0."
        ):
            rri(
                ra=ra_mock,
                params={"timestep": timestep, "use_dist_avg": False},
            )

    @patch("spectral_recovery.restoration.RestorationArea")
    def test_0_denom_sets_nan(self, ra_mock):
        obs = xr.DataArray(
            [[[[10]], [[10]], [[70]], [[80]], [[90]], [[100]], [[110]]]],
            coords={"time": self.year_period_RI},
            dims=["band", "time", "y", "x"],
        ).rio.write_crs("4326")
        # Disturbance window of 10 - 10 = 0
        # Max of t+5 and t+4 is 110
        restoration_start = "2001"
        dist_start = "2000"
        timestep = 5

        ra_mock.restoration_image_stack = obs
        ra_mock.restoration_start = restoration_start
        ra_mock.disturbance_start = dist_start

        # 110 / 0 = nan (not inf)
        expected = xr.DataArray(
            [[[np.nan]]],
            dims=["band", "y", "x"],
        ).rio.write_crs("4326")

        assert rri(
            ra=ra_mock,
            params={"timestep": timestep, "use_dist_avg": False},
        ).equals(expected)

    @patch("spectral_recovery.restoration.RestorationArea")
    def test_use_dist_avg_uses_avg_of_dist(self, ra_mock):
        obs = xr.DataArray(
            [[[[80]], [[80]], [[60]], [[70]], [[50]], [[100]], [[120]]]],
            coords={"time": self.year_period_RI},
            dims=["band", "time", "y", "x"],
        ).rio.write_crs("4326")
        restoration_start = "2004"
        dist_start = "2002"
        timestep = 2

        ra_mock.restoration_image_stack = obs
        ra_mock.restoration_start = restoration_start
        ra_mock.disturbance_start = dist_start

        # Disturbance window of [60, 70, 50] has an average of 60
        # Previous disturbance window of [80, 80] has an average of 80
        # Maximum of t+2 and t+1 is 120
        # t/f (120 - 60) / (80 - 60) = 0.5
        expected = xr.DataArray(
            [[[3.0]]],
            dims=["band", "y", "x"],
        ).rio.write_crs("4326")

        result = rri(
            ra=ra_mock,
            params={"timestep": timestep, "use_dist_avg": True},
        )
        assert result.equals(expected)


class TestR80P:
    year_period = [
        pd.to_datetime("2010"),
        pd.to_datetime("2011"),
        pd.to_datetime("2012"),
        pd.to_datetime("2013"),
        pd.to_datetime("2014"),
        pd.to_datetime("2015"),
    ]

    @pytest.mark.parametrize(
        ("obs", "rest_start", "recovery_target", "expected"),
        [
            (
                xr.DataArray(
                    [[[[40]], [[50]], [[60]], [[70]], [[80]], [[80]]]],
                    coords={"time": year_period},
                    dims=["band", "time", "y", "x"],
                ).rio.write_crs("4326"),
                "2010",
                xr.DataArray([100], dims=["band"]),
                xr.DataArray(
                    [[[1.0]]],
                    dims=["band", "y", "x"],
                ).rio.write_crs("4326"),
            ),
            (
                xr.DataArray(
                    [[[[40]], [[50]], [[60]], [[70]], [[80]], [[120]]]],
                    coords={"time": year_period},
                    dims=["band", "time", "y", "x"],
                ).rio.write_crs("4326"),
                "2010",
                xr.DataArray([100], dims=["band"]),
                xr.DataArray(
                    [[[1.5]]],
                    dims=["band", "y", "x"],
                ).rio.write_crs("4326"),
            ),
            (
                xr.DataArray(
                    [[[[40]], [[45]], [[50]], [[55]], [[60]], [[60]]]],
                    coords={"time": year_period},
                    dims=["band", "time", "y", "x"],
                ).rio.write_crs("4326"),
                "2010",
                xr.DataArray([100], dims=["band"]),
                xr.DataArray(
                    [[[0.75]]],
                    dims=["band", "y", "x"],
                ).rio.write_crs("4326"),
            ),
        ],
    )
    @patch("spectral_recovery.restoration.RestorationArea")
    def test_default_exactly_recovered(
        self, ra_mock, obs, rest_start, recovery_target, expected
    ):
        ra_mock.restoration_image_stack = obs
        ra_mock.restoration_start = rest_start
        ra_mock.recovery_target = recovery_target

        result = r80p(ra=ra_mock)
        assert result.equals(expected)

    @patch("spectral_recovery.restoration.RestorationArea")
    def test_timestep(self, ra_mock):
        obs = xr.DataArray(
            [[[[40]], [[50]], [[60]], [[70]], [[75]], [[80]]]],
            coords={"time": self.year_period},
            dims=["band", "time", "y", "x"],
        ).rio.write_crs("4326")
        rest_start = "2010"
        timestep = 2
        recovery_target = xr.DataArray([100], dims=["band"])

        ra_mock.restoration_image_stack = obs
        ra_mock.restoration_start = rest_start
        ra_mock.recovery_target = recovery_target

        expected = xr.DataArray(
            [[[0.75]]],
            dims=["band", "y", "x"],
        ).rio.write_crs("4326")

        result = r80p(
            ra=ra_mock,
            params={"timestep": timestep, "percent_of_target": 80},
        )
        assert result.equals(expected)

    @patch("spectral_recovery.restoration.RestorationArea")
    def test_percent(self, ra_mock):
        obs = xr.DataArray(
            [[[[40]], [[50]], [[60]], [[70]], [[75]], [[80]]]],
            coords={"time": self.year_period},
            dims=["band", "time", "y", "x"],
        ).rio.write_crs("4326")
        rest_start = "2010"
        percent = 50
        recovery_target = xr.DataArray([100], dims=["band"])
        ra_mock.restoration_image_stack = obs
        ra_mock.restoration_start = rest_start
        ra_mock.recovery_target = recovery_target

        expected = xr.DataArray(
            [[[1.6]]],
            dims=["band", "y", "x"],
        ).rio.write_crs("4326")

        result = r80p(
            ra=ra_mock,
            params={"timestep": 5, "percent_of_target": percent},
        )
        assert result.equals(expected)

    @patch("spectral_recovery.restoration.RestorationArea")
    def test_neg_timestep_value_err(self, ra_mock):
        obs = xr.DataArray(
            [[[[40]], [[50]], [[60]], [[70]], [[75]], [[80]]]],
            coords={"time": self.year_period},
            dims=["band", "time", "y", "x"],
        ).rio.write_crs("4326")
        restoration_date = "2010"
        recovery_target = xr.DataArray([100], dims=["band"])
        neg_timestep = -1
        ra_mock.restoration_image_stack = obs
        ra_mock.restoration_start = restoration_date
        ra_mock.recovery_target = recovery_target

        with pytest.raises(ValueError, match="timestep cannot be negative."):
            r80p(
                ra=ra_mock,
                params={"timestep": neg_timestep, "percent_of_target": 80},
            )


class TestYrYr:
    year_period = [
        pd.to_datetime("2010"),
        pd.to_datetime("2011"),
        pd.to_datetime("2012"),
        pd.to_datetime("2013"),
        pd.to_datetime("2014"),
        pd.to_datetime("2015"),
    ]

    @pytest.mark.parametrize(
        ("obs", "rest_start", "expected"),
        [
            (  # Ri is greater than R0
                xr.DataArray(
                    [[[[40]], [[50]], [[60]], [[70]], [[80]], [[90]]]],
                    coords={"time": year_period},
                    dims=["band", "time", "y", "x"],
                ).rio.write_crs("4326"),
                "2010",
                xr.DataArray(
                    [[[10.0]]],
                    dims=["band", "y", "x"],
                ).rio.write_crs("4326"),
            ),
            (  # Ri is less than R0
                xr.DataArray(
                    [[[[40]], [[50]], [[60]], [[50]], [[40]], [[30]]]],
                    coords={"time": year_period},
                    dims=["band", "time", "y", "x"],
                ).rio.write_crs("4326"),
                "2010",
                xr.DataArray(
                    [[[-2.0]]],
                    dims=["band", "y", "x"],
                ).rio.write_crs("4326"),
            ),
            (  # Ri is equal than R0
                xr.DataArray(
                    [[[[40]], [[50]], [[60]], [[50]], [[40]], [[40]]]],
                    coords={"time": year_period},
                    dims=["band", "time", "y", "x"],
                ).rio.write_crs("4326"),
                "2010",
                xr.DataArray(
                    [[[0.0]]],
                    dims=["band", "y", "x"],
                ).rio.write_crs("4326"),
            ),
        ],
    )
    @patch("spectral_recovery.restoration.RestorationArea")
    def test_default(self, ra_mock, obs, rest_start, expected):
        ra_mock.restoration_image_stack = obs
        ra_mock.restoration_start = rest_start
        result = yryr(
            ra=ra_mock,
        )
        assert result.equals(expected)

    @patch("spectral_recovery.restoration.RestorationArea")
    def test_timestep(self, ra_mock):
        obs = xr.DataArray(
            [[[[40]], [[45]], [[50]], [[70]], [[80]], [[90]]]],
            coords={"time": self.year_period},
            dims=["band", "time", "y", "x"],
        ).rio.write_crs("4326")
        rest_start = "2010"
        timestep = 2
        ra_mock.restoration_image_stack = obs
        ra_mock.restoration_start = rest_start

        expected = xr.DataArray(
            [[[5.0]]],
            dims=["band", "y", "x"],
        ).rio.write_crs("4326")
        result = yryr(
            ra=ra_mock,
            params={"timestep": timestep},
        )
        assert result.equals(expected)

    @patch("spectral_recovery.restoration.RestorationArea")
    def test_neg_timestep_throws_val_err(self, ra_mock):
        timestep = -4

        with pytest.raises(ValueError, match="timestep cannot be negative."):
            yryr(
                ra=ra_mock,
                params={"timestep": timestep},
            )<|MERGE_RESOLUTION|>--- conflicted
+++ resolved
@@ -28,11 +28,6 @@
 
 
 class TestComputeMetrics:
-<<<<<<< HEAD
-    
-=======
-
->>>>>>> 43b4fa08
     valid_poly = Polygon([(0, 0), (0, 1), (1, 1), (1, 0)])
 
     @pytest.fixture()
@@ -48,11 +43,6 @@
         )
         xarr.rio.write_crs("EPSG:4326", inplace=True)
         return xarr
-<<<<<<< HEAD
-    
-=======
-
->>>>>>> 43b4fa08
     @pytest.fixture()
     def valid_frame(self):
 
@@ -68,18 +58,11 @@
         )
         return valid_frame
 
-<<<<<<< HEAD
-
-    @patch("spectral_recovery.metrics.compute_indices")
-    @patch("spectral_recovery.metrics.RestorationArea")
-    def test_compute_indices_called_with_given_array_and_indices(self, ra_mock, indices_mock, valid_array, valid_frame):
-=======
     @patch("spectral_recovery.metrics.compute_indices")
     @patch("spectral_recovery.metrics.RestorationArea")
     def test_compute_indices_called_with_given_array_and_indices(
         self, ra_mock, indices_mock, valid_array, valid_frame
     ):
->>>>>>> 43b4fa08
         indices_mock.return_value = "indices_return"
         ra_mock.return_value = "ra_return"
         y2r_mock = Mock()
@@ -91,52 +74,27 @@
                 timeseries_data=valid_array,
                 restoration_polygons=valid_frame,
                 metrics=["Y2R"],
-<<<<<<< HEAD
                 indices=["NDVI"]    
             )
 
             indices_mock.assert_called_with(image_stack=valid_array, indices=["NDVI"], constants={})
     
-    @patch("spectral_recovery.metrics.compute_indices")
-    @patch("spectral_recovery.metrics.RestorationArea")
-    def test_compute_indices_called_with_given_constants(self, ra_mock, indices_mock, valid_array, valid_frame):
-=======
-                indices=["NDVI"],
-            )
-
-            indices_mock.assert_called_with(
-                image_stack=valid_array, indices=["NDVI"], constants={}
-            )
-
     @patch("spectral_recovery.metrics.compute_indices")
     @patch("spectral_recovery.metrics.RestorationArea")
     def test_compute_indices_called_with_given_constants(
         self, ra_mock, indices_mock, valid_array, valid_frame
     ):
->>>>>>> 43b4fa08
         indices_mock.return_value = "indices_return"
         ra_mock.return_value = "ra_return"
         y2r_mock = Mock()
         y2r_mock.return_value = xr.DataArray([[[0.0]]], dims=["band", "y", "x"])
 
         with patch.dict("spectral_recovery.metrics.METRIC_FUNCS", {"y2r": y2r_mock}):
-
             compute_metrics(
                 timeseries_data=valid_array,
                 restoration_polygons=valid_frame,
                 metrics=["Y2R"],
                 indices=["SAVI"],
-<<<<<<< HEAD
-                index_constants={"L": 0.5}, 
-            )
-
-            indices_mock.assert_called_with(image_stack=valid_array, indices=["SAVI"], constants={"L": 0.5})
-    
-
-    @patch("spectral_recovery.metrics.compute_indices")
-    @patch("spectral_recovery.metrics.RestorationArea")
-    def test_ra_built_with_compute_index_return_and_given_polys(self, ra_mock, indices_mock, valid_array, valid_frame):
-=======
                 index_constants={"L": 0.5},
             )
 
@@ -149,7 +107,6 @@
     def test_ra_built_with_compute_index_return_and_given_polys(
         self, ra_mock, indices_mock, valid_array, valid_frame
     ):
->>>>>>> 43b4fa08
         indices_mock.return_value = "indices_return"
         ra_mock.return_value = "ra_return"
         y2r_mock = Mock()
@@ -161,17 +118,6 @@
                 timeseries_data=valid_array,
                 restoration_polygons=valid_frame,
                 metrics=["Y2R"],
-<<<<<<< HEAD
-                indices=["NDVI"]    
-            )
-             
-            pd.testing.assert_frame_equal(ra_mock.call_args.kwargs["restoration_polygon"], valid_frame)
-            assert ra_mock.call_args.kwargs["reference_polygons"] == None
-            assert ra_mock.call_args.kwargs["composite_stack"] == "indices_return"
-            assert isinstance(ra_mock.call_args.kwargs["recovery_target_method"], MedianTarget)
-            assert ra_mock.call_args.kwargs["recovery_target_method"].scale == "polygon"
-    
-=======
                 indices=["NDVI"],
             )
 
@@ -185,7 +131,6 @@
             )
             assert ra_mock.call_args.kwargs["recovery_target_method"].scale == "polygon"
 
->>>>>>> 43b4fa08
     # @patch("spectral_recovery.metrics.compute_indices")
     # @patch("spectral_recovery.metrics.RestorationArea")
     # def test_ra_built_with_reference_polys(self, ra_mock, indices_mock, valid_array, valid_frame):
@@ -201,43 +146,26 @@
     #             restoration_polygons=valid_frame,
     #             reference_polygons=___
     #             metrics=["Y2R"],
-<<<<<<< HEAD
-    #             indices=["NDVI"]    
-    #         )
-             
-=======
     #             indices=["NDVI"]
     #         )
 
->>>>>>> 43b4fa08
     #         pd.testing.assert_frame_equal(ra_mock.call_args.kwargs["reference_polygons"], valid_frame)
     #         assert ra_mock.call_args.kwargs["composite_stack"] == "indices_return"
     #         assert isinstance(ra_mock.call_args.kwargs["recovery_target_method"], MedianTarget)
     #         assert ra_mock.call_args.kwargs["recovery_target_method"].scale == "polygon"
 
-<<<<<<< HEAD
-
-    @patch("spectral_recovery.metrics.compute_indices")
-    @patch("spectral_recovery.metrics.RestorationArea")
-    def test_correct_metrics_called_from_metric_func_dict(self, ra_mock, indices_mock, valid_array, valid_frame):
-=======
     @patch("spectral_recovery.metrics.compute_indices")
     @patch("spectral_recovery.metrics.RestorationArea")
     def test_correct_metrics_called_from_metric_func_dict(
         self, ra_mock, indices_mock, valid_array, valid_frame
     ):
->>>>>>> 43b4fa08
         ra_mock.return_value = "ra_return"
 
         patched_dict = {}
         multi_metrics = ["Y2R", "dNBR", "YrYr", "R80P"]
         for i, metric in enumerate(multi_metrics):
             metric_mock = Mock()
-<<<<<<< HEAD
-            metric_mock.return_value = xr.DataArray([[[i]]], dims=["band","y", "x"])
-=======
             metric_mock.return_value = xr.DataArray([[[i]]], dims=["band", "y", "x"])
->>>>>>> 43b4fa08
 
             patched_dict[metric.lower()] = metric_mock
 
@@ -247,17 +175,6 @@
                 timeseries_data=valid_array,
                 restoration_polygons=valid_frame,
                 metrics=multi_metrics,
-<<<<<<< HEAD
-                indices=["NDVI"]    
-            )
-
-        for metric_mock_func in patched_dict.values():    
-            metric_mock_func.assert_called_with(ra="ra_return", params={"timestep": 5, "percent_of_target": 80})
-    
-    @patch("spectral_recovery.metrics.compute_indices")
-    @patch("spectral_recovery.metrics.RestorationArea")
-    def test_output_data_stacked_along_metric_dim(self, ra_mock, indices_mock, valid_array, valid_frame):
-=======
                 indices=["NDVI"],
             )
 
@@ -271,7 +188,6 @@
     def test_output_data_stacked_along_metric_dim(
         self, ra_mock, indices_mock, valid_array, valid_frame
     ):
->>>>>>> 43b4fa08
         ra_mock.return_value = "ra_return"
 
         patched_dict = {}
@@ -288,23 +204,12 @@
                 timeseries_data=valid_array,
                 restoration_polygons=valid_frame,
                 metrics=multi_metrics,
-<<<<<<< HEAD
-                indices=["NDVI"]    
-=======
                 indices=["NDVI"],
->>>>>>> 43b4fa08
             )
 
         assert result.dims == ("metric", "band", "y", "x")
         assert sorted(result.metric.values) == sorted(multi_metrics)
         for i, metric in enumerate(multi_metrics):
-<<<<<<< HEAD
-            np.testing.assert_array_equal(result.sel(metric=metric).data, np.array([[[i]]]))
-
-    @patch("spectral_recovery.metrics.compute_indices")
-    @patch("spectral_recovery.metrics.RestorationArea")
-    def test_custom_params_passed_to_metric_funcs(self, ra_mock, indices_mock, valid_array, valid_frame):
-=======
             np.testing.assert_array_equal(
                 result.sel(metric=metric).data, np.array([[[i]]])
             )
@@ -314,46 +219,28 @@
     def test_custom_params_passed_to_metric_funcs(
         self, ra_mock, indices_mock, valid_array, valid_frame
     ):
->>>>>>> 43b4fa08
         indices_mock.return_value = "indices_return"
         ra_mock.return_value = "ra_return"
         metric = "Y2R"
         metric_mock = Mock()
         metric_mock.return_value = xr.DataArray([[[0.0]]], dims=["band", "y", "x"])
 
-<<<<<<< HEAD
-        with patch.dict("spectral_recovery.metrics.METRIC_FUNCS", {metric.lower() : metric_mock}):
-=======
         with patch.dict(
             "spectral_recovery.metrics.METRIC_FUNCS", {metric.lower(): metric_mock}
         ):
->>>>>>> 43b4fa08
 
             compute_metrics(
                 timeseries_data=valid_array,
                 restoration_polygons=valid_frame,
                 metrics=[metric],
-<<<<<<< HEAD
-                indices=["NDVI"], 
-                timestep=2,
-                percent_of_target=60,  
-=======
                 indices=["NDVI"],
                 timestep=2,
                 percent_of_target=60,
->>>>>>> 43b4fa08
             )
 
             metric_mock.call_args.kwargs["params"]["timestep"] == 2
             metric_mock.call_args.kwargs["params"]["percent_of_target"] == 60
 
-<<<<<<< HEAD
-                
-
-    
-=======
-
->>>>>>> 43b4fa08
 #         compute
 
 
@@ -743,15 +630,9 @@
         ra_mock.restoration_image_stack = obs
         ra_mock.restoration_start = restoration_date
         ra_mock.timeseries_end = "2015"
-<<<<<<< HEAD
 
         assert dnbr(ra=ra_mock).equals(expected)
 
-=======
-
-        assert dnbr(ra=ra_mock).equals(expected)
-
->>>>>>> 43b4fa08
     @patch("spectral_recovery.restoration.RestorationArea")
     def test_timestep_dNBR(self, ra_mock):
         obs = xr.DataArray(
@@ -868,25 +749,6 @@
         ra_mock.restoration_image_stack = obs
         ra_mock.restoration_start = restoration_start
         ra_mock.disturbance_start = dist_start
-<<<<<<< HEAD
-
-        assert rri(ra=ra_mock).equals(expected)
-
-    @patch("spectral_recovery.restoration.RestorationArea")
-    def test_correct_multi_dimension_result(self, ra_mock):
-        obs = xr.DataArray(
-            [
-                [
-                    [[50, 2], [30, 2]],  # dist_start
-                    [[20, 1], [25, 1]],  # dist_end
-                    [[20, 1.0], [20, 1.0]],
-                    [[30, 2], [15, 1]],
-                    [[40, 3], [20, 1]],
-                    [[50, 4], [25, 1]],
-                    [[50, 5], [30, 1]],
-                ]
-            ],
-=======
 
         assert rri(ra=ra_mock).equals(expected)
 
@@ -902,7 +764,6 @@
                 [[50, 4], [25, 1]],
                 [[50, 5], [30, 1]],
             ]],
->>>>>>> 43b4fa08
             coords={"time": self.year_period_RI},
             dims=["band", "time", "y", "x"],
         ).rio.write_crs("4326")
